--- conflicted
+++ resolved
@@ -228,11 +228,7 @@
         if 'Entitlements' not in plist_dict:
             log.debug('failed to get entitlements in provisioning profile')
             raise Exception('could not find Entitlements in {}'.format(provision_path))
-<<<<<<< HEAD
         plist_dict['Entitlements']['get-task-allow'] = False    
-=======
-        plist_dict['Entitlements']['get-task-allow'] = False
->>>>>>> 254d06db
         return plist_dict['Entitlements']
 
     def write_entitlements(self, entitlements):
